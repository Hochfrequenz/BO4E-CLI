--- conflicted
+++ resolved
@@ -18,12 +18,11 @@
     # via pylint
 platformdirs==4.2.0
     # via pylint
-<<<<<<< HEAD
 pydantic==2.8.2
     # via pylint-pydantic
 pydantic-core==2.20.1
     # via pydantic
-pylint==3.2.6
+pylint==3.2.7
     # via
     #   -r .\dev_requirements\requirements-linting.in
     #   pylint-plugin-utils
@@ -32,10 +31,6 @@
     # via pylint-pydantic
 pylint-pydantic==0.3.2
     # via -r .\dev_requirements\requirements-linting.in
-=======
-pylint==3.2.7
-    # via -r dev_requirements/requirements-linting.in
->>>>>>> 3ffde96e
 tomlkit==0.12.4
     # via pylint
 typing-extensions==4.12.2
