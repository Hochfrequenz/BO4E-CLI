--- conflicted
+++ resolved
@@ -31,11 +31,7 @@
     """
     schemas = Schemas(version=read_version_file(input_dir))
     all_files = list(input_dir.rglob("*.json"))
-<<<<<<< HEAD
-    for schema_path in track(all_files, description="Reading schemas...", total=len(all_files)):
-=======
     for schema_path in track(all_files, description="Reading schemas...", total=len(all_files), console=CONSOLE):
->>>>>>> 21ecb4c2
         relative_path = schema_path.relative_to(input_dir).with_suffix("")
         schema = SchemaMeta(name=relative_path.name, module=relative_path.parts, src=schema_path)
         schema.set_schema_text(schema_path.read_text(encoding="utf-8"))
